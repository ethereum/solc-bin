{
  "builds": [
    {
      "path": "soljson-v0.1.1+commit.6ff4cd6.js",
      "version": "0.1.1",
      "build": "commit.6ff4cd6"
    },
    {
      "path": "soljson-v0.1.2+commit.d0d36e3.js",
      "version": "0.1.2",
      "build": "commit.d0d36e3"
    },
    {
      "path": "soljson-v0.1.3+commit.028f561.js",
      "version": "0.1.3",
      "build": "commit.028f561"
    },
    {
      "path": "soljson-v0.1.3-nightly.2015.09.25+commit.4457170.js",
      "version": "0.1.3",
      "prerelease": "nightly.2015.09.25",
      "build": "commit.4457170"
    },
    {
      "path": "soljson-v0.1.3-nightly.2015.09.28+commit.4457170.js",
      "version": "0.1.3",
      "prerelease": "nightly.2015.09.28",
      "build": "commit.4457170"
    },
    {
      "path": "soljson-v0.1.3-nightly.2015.09.29+commit.3ff932c.js",
      "version": "0.1.3",
      "prerelease": "nightly.2015.09.29",
      "build": "commit.3ff932c"
    },
    {
      "path": "soljson-v0.1.4+commit.5f6c3cd.js",
      "version": "0.1.4",
      "build": "commit.5f6c3cd"
    },
    {
      "path": "soljson-v0.1.4-nightly.2015.10.02+commit.795c894.js",
      "version": "0.1.4",
      "prerelease": "nightly.2015.10.02",
      "build": "commit.795c894"
    },
    {
      "path": "soljson-v0.1.4-nightly.2015.10.05+commit.7ff6762.js",
      "version": "0.1.4",
      "prerelease": "nightly.2015.10.05",
      "build": "commit.7ff6762"
    },
    {
      "path": "soljson-v0.1.4-nightly.2015.10.05+commit.a33d173.js",
      "version": "0.1.4",
      "prerelease": "nightly.2015.10.05",
      "build": "commit.a33d173"
    },
    {
      "path": "soljson-v0.1.4-nightly.2015.10.06+commit.d35a4b8.js",
      "version": "0.1.4",
      "prerelease": "nightly.2015.10.06",
      "build": "commit.d35a4b8"
    },
    {
      "path": "soljson-v0.1.5+commit.23865e3.js",
      "version": "0.1.5",
      "build": "commit.23865e3"
    },
    {
      "path": "soljson-v0.1.5-nightly.2015.10.13+commit.e11e10f.js",
      "version": "0.1.5",
      "prerelease": "nightly.2015.10.13",
      "build": "commit.e11e10f"
    },
    {
      "path": "soljson-v0.1.5-nightly.2015.10.15+commit.984ab6a.js",
      "version": "0.1.5",
      "prerelease": "nightly.2015.10.15",
      "build": "commit.984ab6a"
    },
    {
      "path": "soljson-v0.1.5-nightly.2015.10.16+commit.52eaa47.js",
      "version": "0.1.5",
      "prerelease": "nightly.2015.10.16",
      "build": "commit.52eaa47"
    },
    {
      "path": "soljson-v0.1.6+commit.d41f8b7.js",
      "version": "0.1.6",
      "build": "commit.d41f8b7"
    },
    {
      "path": "soljson-v0.1.6-nightly.2015.10.22+commit.cb8f663.js",
      "version": "0.1.6",
      "prerelease": "nightly.2015.10.22",
      "build": "commit.cb8f663"
    },
    {
      "path": "soljson-v0.1.6-nightly.2015.10.23+commit.7a9f8d9.js",
      "version": "0.1.6",
      "prerelease": "nightly.2015.10.23",
      "build": "commit.7a9f8d9"
    },
    {
      "path": "soljson-v0.1.6-nightly.2015.10.26+commit.e77decc.js",
      "version": "0.1.6",
      "prerelease": "nightly.2015.10.26",
      "build": "commit.e77decc"
    },
    {
      "path": "soljson-v0.1.6-nightly.2015.10.27+commit.22723da.js",
      "version": "0.1.6",
      "prerelease": "nightly.2015.10.27",
      "build": "commit.22723da"
    },
    {
      "path": "soljson-v0.1.6-nightly.2015.11.02+commit.665344e.js",
      "version": "0.1.6",
      "prerelease": "nightly.2015.11.02",
      "build": "commit.665344e"
    },
    {
      "path": "soljson-v0.1.6-nightly.2015.11.03+commit.48ffa08.js",
      "version": "0.1.6",
      "prerelease": "nightly.2015.11.03",
      "build": "commit.48ffa08"
    },
    {
      "path": "soljson-v0.1.6-nightly.2015.11.07+commit.94ea61c.js",
      "version": "0.1.6",
      "prerelease": "nightly.2015.11.07",
      "build": "commit.94ea61c"
    },
    {
      "path": "soljson-v0.1.6-nightly.2015.11.12+commit.321b1ed.js",
      "version": "0.1.6",
      "prerelease": "nightly.2015.11.12",
      "build": "commit.321b1ed"
    },
    {
      "path": "soljson-v0.1.6-nightly.2015.11.16+commit.c881d10.js",
      "version": "0.1.6",
      "prerelease": "nightly.2015.11.16",
      "build": "commit.c881d10"
    },
    {
      "path": "soljson-v0.1.7+commit.b4e666c.js",
      "version": "0.1.7",
      "build": "commit.b4e666c"
    },
    {
      "path": "soljson-v0.1.7-nightly.2015.11.19+commit.58110b2.js",
      "version": "0.1.7",
      "prerelease": "nightly.2015.11.19",
      "build": "commit.58110b2"
    },
    {
      "path": "soljson-v0.1.7-nightly.2015.11.23+commit.2554d61.js",
      "version": "0.1.7",
      "prerelease": "nightly.2015.11.23",
      "build": "commit.2554d61"
    },
    {
      "path": "soljson-v0.1.7-nightly.2015.11.24+commit.8d16c6e.js",
      "version": "0.1.7",
      "prerelease": "nightly.2015.11.24",
      "build": "commit.8d16c6e"
    },
    {
      "path": "soljson-v0.1.7-nightly.2015.11.26+commit.f86451c.js",
      "version": "0.1.7",
      "prerelease": "nightly.2015.11.26",
      "build": "commit.f86451c"
    },
    {
      "path": "soljson-v0.2.0+commit.4dc2445.js",
      "version": "0.2.0",
      "build": "commit.4dc2445"
    },
    {
      "path": "soljson-v0.2.0-nightly.2015.12.04+commit.02e4aa9.js",
      "version": "0.2.0",
      "prerelease": "nightly.2015.12.04",
      "build": "commit.02e4aa9"
    },
    {
      "path": "soljson-v0.2.0-nightly.2015.12.06+commit.ba8bc45.js",
      "version": "0.2.0",
      "prerelease": "nightly.2015.12.06",
      "build": "commit.ba8bc45"
    },
    {
      "path": "soljson-v0.2.0-nightly.2015.12.07+commit.15a1468.js",
      "version": "0.2.0",
      "prerelease": "nightly.2015.12.07",
      "build": "commit.15a1468"
    },
    {
      "path": "soljson-v0.2.0-nightly.2015.12.10+commit.e709895.js",
      "version": "0.2.0",
      "prerelease": "nightly.2015.12.10",
      "build": "commit.e709895"
    },
    {
      "path": "soljson-v0.2.0-nightly.2015.12.14+commit.98684cc.js",
      "version": "0.2.0",
      "prerelease": "nightly.2015.12.14",
      "build": "commit.98684cc"
    },
    {
      "path": "soljson-v0.2.0-nightly.2015.12.15+commit.591a4f1.js",
      "version": "0.2.0",
      "prerelease": "nightly.2015.12.15",
      "build": "commit.591a4f1"
    },
    {
      "path": "soljson-v0.2.0-nightly.2015.12.17+commit.fe23cc8.js",
      "version": "0.2.0",
      "prerelease": "nightly.2015.12.17",
      "build": "commit.fe23cc8"
    },
    {
      "path": "soljson-v0.2.0-nightly.2015.12.18+commit.6c6295b.js",
      "version": "0.2.0",
      "prerelease": "nightly.2015.12.18",
      "build": "commit.6c6295b"
    },
    {
      "path": "soljson-v0.2.0-nightly.2015.12.21+commit.6b711d0.js",
      "version": "0.2.0",
      "prerelease": "nightly.2015.12.21",
      "build": "commit.6b711d0"
    },
    {
      "path": "soljson-v0.2.0-nightly.2016.01.04+commit.252bd14.js",
      "version": "0.2.0",
      "prerelease": "nightly.2016.01.04",
      "build": "commit.252bd14"
    },
    {
      "path": "soljson-v0.2.0-nightly.2016.01.05+commit.b158e48.js",
      "version": "0.2.0",
      "prerelease": "nightly.2016.01.05",
      "build": "commit.b158e48"
    },
    {
      "path": "soljson-v0.2.0-nightly.2016.01.11+commit.aa645d1.js",
      "version": "0.2.0",
      "prerelease": "nightly.2016.01.11",
      "build": "commit.aa645d1"
    },
    {
      "path": "soljson-v0.2.0-nightly.2016.01.12+commit.02c1aac.js",
      "version": "0.2.0",
      "prerelease": "nightly.2016.01.12",
      "build": "commit.02c1aac"
    },
    {
      "path": "soljson-v0.2.0-nightly.2016.01.13+commit.d2f18c7.js",
      "version": "0.2.0",
      "prerelease": "nightly.2016.01.13",
      "build": "commit.d2f18c7"
    },
    {
      "path": "soljson-v0.2.0-nightly.2016.01.14+commit.ca45cfe.js",
      "version": "0.2.0",
      "prerelease": "nightly.2016.01.14",
      "build": "commit.ca45cfe"
    },
    {
      "path": "soljson-v0.2.0-nightly.2016.01.15+commit.cc4b4f5.js",
      "version": "0.2.0",
      "prerelease": "nightly.2016.01.15",
      "build": "commit.cc4b4f5"
    },
    {
      "path": "soljson-v0.2.0-nightly.2016.01.18+commit.02340e8.js",
      "version": "0.2.0",
      "prerelease": "nightly.2016.01.18",
      "build": "commit.02340e8"
    },
    {
      "path": "soljson-v0.2.0-nightly.2016.01.19+commit.d21c427.js",
      "version": "0.2.0",
      "prerelease": "nightly.2016.01.19",
      "build": "commit.d21c427"
    },
    {
      "path": "soljson-v0.2.0-nightly.2016.01.20+commit.67c855c.js",
      "version": "0.2.0",
      "prerelease": "nightly.2016.01.20",
      "build": "commit.67c855c"
    },
    {
      "path": "soljson-v0.2.0-nightly.2016.01.24+commit.194679f.js",
      "version": "0.2.0",
      "prerelease": "nightly.2016.01.24",
      "build": "commit.194679f"
    },
    {
      "path": "soljson-v0.2.0-nightly.2016.01.26+commit.9b9d10b.js",
      "version": "0.2.0",
      "prerelease": "nightly.2016.01.26",
      "build": "commit.9b9d10b"
    },
    {
      "path": "soljson-v0.2.0-nightly.2016.01.28+commit.bdbb7d8.js",
      "version": "0.2.0",
      "prerelease": "nightly.2016.01.28",
      "build": "commit.bdbb7d8"
    },
    {
      "path": "soljson-v0.2.1+commit.91a6b35.js",
      "version": "0.2.1",
      "build": "commit.91a6b35"
    },
    {
      "path": "soljson-v0.2.1-nightly.2016.02.03+commit.fad2d4d.js",
      "version": "0.2.1",
      "prerelease": "nightly.2016.02.03",
      "build": "commit.fad2d4d"
    },
    {
      "path": "soljson-v0.2.1-nightly.2016.02.10+commit.7b5d96c.js",
      "version": "0.2.1",
      "prerelease": "nightly.2016.02.10",
      "build": "commit.7b5d96c"
    },
    {
      "path": "soljson-v0.2.1-nightly.2016.02.11+commit.c6c3c78.js",
      "version": "0.2.1",
      "prerelease": "nightly.2016.02.11",
      "build": "commit.c6c3c78"
    },
    {
      "path": "soljson-v0.2.1-nightly.2016.02.13+commit.a14185a.js",
      "version": "0.2.1",
      "prerelease": "nightly.2016.02.13",
      "build": "commit.a14185a"
    },
    {
      "path": "soljson-v0.2.2+commit.ef92f56.js",
      "version": "0.2.2",
      "build": "commit.ef92f56"
    },
    {
      "path": "soljson-v0.2.2-nightly.2016.02.18+commit.565d717.js",
      "version": "0.2.2",
      "prerelease": "nightly.2016.02.18",
      "build": "commit.565d717"
    },
    {
      "path": "soljson-v0.2.2-nightly.2016.02.19+commit.3738107.js",
      "version": "0.2.2",
      "prerelease": "nightly.2016.02.19",
      "build": "commit.3738107"
    },
    {
      "path": "soljson-v0.2.2-nightly.2016.02.22+commit.8339330.js",
      "version": "0.2.2",
      "prerelease": "nightly.2016.02.22",
      "build": "commit.8339330"
    },
    {
      "path": "soljson-v0.2.2-nightly.2016.03.01+commit.02bb315.js",
      "version": "0.2.2",
      "prerelease": "nightly.2016.03.01",
      "build": "commit.02bb315"
    },
    {
      "path": "soljson-v0.2.2-nightly.2016.03.02+commit.32f3a65.js",
      "version": "0.2.2",
      "prerelease": "nightly.2016.03.02",
      "build": "commit.32f3a65"
    },
    {
      "path": "soljson-v0.2.2-nightly.2016.03.10+commit.34d714f.js",
      "version": "0.2.2",
      "prerelease": "nightly.2016.03.10",
      "build": "commit.34d714f"
    },
    {
      "path": "soljson-v0.3.0+commit.11d6736.js",
      "version": "0.3.0",
      "build": "commit.11d6736"
    },
    {
      "path": "soljson-v0.3.0-nightly.2016.03.11+commit.1f9578c.js",
      "version": "0.3.0",
      "prerelease": "nightly.2016.03.11",
      "build": "commit.1f9578c"
    },
    {
      "path": "soljson-v0.3.0-nightly.2016.03.18+commit.e759a24.js",
      "version": "0.3.0",
      "prerelease": "nightly.2016.03.18",
      "build": "commit.e759a24"
    },
    {
      "path": "soljson-v0.3.0-nightly.2016.03.30+commit.2acdfc5.js",
      "version": "0.3.0",
      "prerelease": "nightly.2016.03.30",
      "build": "commit.2acdfc5"
    },
    {
      "path": "soljson-v0.3.0-nightly.2016.03.30+commit.c2cf806.js",
      "version": "0.3.0",
      "prerelease": "nightly.2016.03.30",
      "build": "commit.c2cf806"
    },
    {
      "path": "soljson-v0.3.1+commit.c492d9b.js",
      "version": "0.3.1",
      "build": "commit.c492d9b"
    },
    {
      "path": "soljson-v0.3.1-nightly.2016.03.31+commit.c67926c.js",
      "version": "0.3.1",
      "prerelease": "nightly.2016.03.31",
      "build": "commit.c67926c"
    },
    {
      "path": "soljson-v0.3.1-nightly.2016.04.05+commit.12797ed.js",
      "version": "0.3.1",
      "prerelease": "nightly.2016.04.05",
      "build": "commit.12797ed"
    },
    {
      "path": "soljson-v0.3.1-nightly.2016.04.07+commit.054bc2a.js",
      "version": "0.3.1",
      "prerelease": "nightly.2016.04.07",
      "build": "commit.054bc2a"
    },
    {
      "path": "soljson-v0.3.1-nightly.2016.04.12+commit.3ad5e82.js",
      "version": "0.3.1",
      "prerelease": "nightly.2016.04.12",
      "build": "commit.3ad5e82"
    },
    {
      "path": "soljson-v0.3.1-nightly.2016.04.13+commit.9137506.js",
      "version": "0.3.1",
      "prerelease": "nightly.2016.04.13",
      "build": "commit.9137506"
    },
    {
      "path": "soljson-v0.3.1-nightly.2016.04.15+commit.7ba6c98.js",
      "version": "0.3.1",
      "prerelease": "nightly.2016.04.15",
      "build": "commit.7ba6c98"
    },
    {
      "path": "soljson-v0.3.1-nightly.2016.04.18+commit.81ae2a7.js",
      "version": "0.3.1",
      "prerelease": "nightly.2016.04.18",
      "build": "commit.81ae2a7"
    },
    {
      "path": "soljson-v0.3.2+commit.81ae2a7.js",
      "version": "0.3.2",
      "build": "commit.81ae2a7"
    },
    {
      "path": "soljson-v0.3.2-nightly.2016.04.22+commit.dd4300d.js",
      "version": "0.3.2",
      "prerelease": "nightly.2016.04.22",
      "build": "commit.dd4300d"
    },
    {
      "path": "soljson-v0.3.2-nightly.2016.05.01+commit.bee80f1.js",
      "version": "0.3.2",
      "prerelease": "nightly.2016.05.01",
      "build": "commit.bee80f1"
    },
    {
      "path": "soljson-v0.3.2-nightly.2016.05.03+commit.aa4dcbb.js",
      "version": "0.3.2",
      "prerelease": "nightly.2016.05.03",
      "build": "commit.aa4dcbb"
    },
    {
      "path": "soljson-v0.3.2-nightly.2016.05.05+commit.1b7e2d3.js",
      "version": "0.3.2",
      "prerelease": "nightly.2016.05.05",
      "build": "commit.1b7e2d3"
    },
    {
      "path": "soljson-v0.3.2-nightly.2016.05.06+commit.9e36bdd.js",
      "version": "0.3.2",
      "prerelease": "nightly.2016.05.06",
      "build": "commit.9e36bdd"
    },
    {
      "path": "soljson-v0.3.2-nightly.2016.05.12+commit.73ede5b.js",
      "version": "0.3.2",
      "prerelease": "nightly.2016.05.12",
      "build": "commit.73ede5b"
    },
    {
      "path": "soljson-v0.3.2-nightly.2016.05.12+commit.c06051d.js",
      "version": "0.3.2",
      "prerelease": "nightly.2016.05.12",
      "build": "commit.c06051d"
    },
    {
      "path": "soljson-v0.3.2-nightly.2016.05.13+commit.4b445b8.js",
      "version": "0.3.2",
      "prerelease": "nightly.2016.05.13",
      "build": "commit.4b445b8"
    },
    {
      "path": "soljson-v0.3.2-nightly.2016.05.17+commit.0a37072.js",
      "version": "0.3.2",
      "prerelease": "nightly.2016.05.17",
      "build": "commit.0a37072"
    },
    {
      "path": "soljson-v0.3.2-nightly.2016.05.18+commit.cb865fb.js",
      "version": "0.3.2",
      "prerelease": "nightly.2016.05.18",
      "build": "commit.cb865fb"
    },
    {
      "path": "soljson-v0.3.2-nightly.2016.05.19+commit.7a51852.js",
      "version": "0.3.2",
      "prerelease": "nightly.2016.05.19",
      "build": "commit.7a51852"
    },
    {
      "path": "soljson-v0.3.2-nightly.2016.05.20+commit.e3c5418.js",
      "version": "0.3.2",
      "prerelease": "nightly.2016.05.20",
      "build": "commit.e3c5418"
    },
    {
      "path": "soljson-v0.3.2-nightly.2016.05.24+commit.86c65c9.js",
      "version": "0.3.2",
      "prerelease": "nightly.2016.05.24",
      "build": "commit.86c65c9"
    },
    {
      "path": "soljson-v0.3.2-nightly.2016.05.25+commit.3c2056c.js",
      "version": "0.3.2",
      "prerelease": "nightly.2016.05.25",
      "build": "commit.3c2056c"
    },
    {
      "path": "soljson-v0.3.2-nightly.2016.05.27+commit.4dc1cb1.js",
      "version": "0.3.2",
      "prerelease": "nightly.2016.05.27",
      "build": "commit.4dc1cb1"
    },
    {
      "path": "soljson-v0.3.3+commit.4dc1cb1.js",
      "version": "0.3.3",
      "build": "commit.4dc1cb1"
    },
    {
      "path": "soljson-v0.3.3-nightly.2016.05.28+commit.eb57a0c.js",
      "version": "0.3.3",
      "prerelease": "nightly.2016.05.28",
      "build": "commit.eb57a0c"
    },
    {
      "path": "soljson-v0.3.3-nightly.2016.05.30+commit.4be92c0.js",
      "version": "0.3.3",
      "prerelease": "nightly.2016.05.30",
      "build": "commit.4be92c0"
    },
    {
      "path": "soljson-v0.3.3-nightly.2016.05.31+commit.7dab890.js",
      "version": "0.3.3",
      "prerelease": "nightly.2016.05.31",
      "build": "commit.7dab890"
    },
    {
      "path": "soljson-v0.3.4+commit.7dab890.js",
      "version": "0.3.4",
      "build": "commit.7dab890"
    },
    {
      "path": "soljson-v0.3.4-nightly.2016.06.04+commit.602bcd3.js",
      "version": "0.3.4",
      "prerelease": "nightly.2016.06.04",
      "build": "commit.602bcd3"
    },
    {
      "path": "soljson-v0.3.4-nightly.2016.06.05+commit.0a0fc04.js",
      "version": "0.3.4",
      "prerelease": "nightly.2016.06.05",
      "build": "commit.0a0fc04"
    },
    {
      "path": "soljson-v0.3.4-nightly.2016.06.06+commit.e97ac4f.js",
      "version": "0.3.4",
      "prerelease": "nightly.2016.06.06",
      "build": "commit.e97ac4f"
    },
    {
      "path": "soljson-v0.3.4-nightly.2016.06.08+commit.093790d.js",
      "version": "0.3.4",
      "prerelease": "nightly.2016.06.08",
      "build": "commit.093790d"
    },
    {
      "path": "soljson-v0.3.4-nightly.2016.06.08+commit.ccddd6f.js",
      "version": "0.3.4",
      "prerelease": "nightly.2016.06.08",
      "build": "commit.ccddd6f"
    },
    {
      "path": "soljson-v0.3.4-nightly.2016.06.08+commit.d593166.js",
      "version": "0.3.4",
      "prerelease": "nightly.2016.06.08",
      "build": "commit.d593166"
    },
    {
      "path": "soljson-v0.3.5+commit.5f97274.js",
      "version": "0.3.5",
      "build": "commit.5f97274"
    },
    {
      "path": "soljson-v0.3.5-nightly.2016.06.14+commit.371690f.js",
      "version": "0.3.5",
      "prerelease": "nightly.2016.06.14",
      "build": "commit.371690f"
    },
    {
      "path": "soljson-v0.3.5-nightly.2016.06.19+commit.5917c8e.js",
      "version": "0.3.5",
      "prerelease": "nightly.2016.06.19",
      "build": "commit.5917c8e"
    },
    {
      "path": "soljson-v0.3.5-nightly.2016.06.20+commit.9da08ac.js",
      "version": "0.3.5",
      "prerelease": "nightly.2016.06.20",
      "build": "commit.9da08ac"
    },
    {
      "path": "soljson-v0.3.5-nightly.2016.06.21+commit.b23c300.js",
      "version": "0.3.5",
      "prerelease": "nightly.2016.06.21",
      "build": "commit.b23c300"
    },
    {
      "path": "soljson-v0.3.5-nightly.2016.06.27+commit.2ccfea8.js",
      "version": "0.3.5",
      "prerelease": "nightly.2016.06.27",
      "build": "commit.2ccfea8"
    },
    {
      "path": "soljson-v0.3.5-nightly.2016.07.01+commit.48238c9.js",
      "version": "0.3.5",
      "prerelease": "nightly.2016.07.01",
      "build": "commit.48238c9"
    },
    {
      "path": "soljson-v0.3.5-nightly.2016.07.19+commit.427deb4.js",
      "version": "0.3.5",
      "prerelease": "nightly.2016.07.19",
      "build": "commit.427deb4"
    },
    {
      "path": "soljson-v0.3.5-nightly.2016.07.21+commit.6610add.js",
      "version": "0.3.5",
      "prerelease": "nightly.2016.07.21",
      "build": "commit.6610add"
    },
    {
      "path": "soljson-v0.3.5-nightly.2016.08.03+commit.3b21d98.js",
      "version": "0.3.5",
      "prerelease": "nightly.2016.08.03",
      "build": "commit.3b21d98"
    },
    {
      "path": "soljson-v0.3.5-nightly.2016.08.04+commit.b83acfa.js",
      "version": "0.3.5",
      "prerelease": "nightly.2016.08.04",
      "build": "commit.b83acfa"
    },
    {
      "path": "soljson-v0.3.5-nightly.2016.08.05+commit.3c93a22.js",
      "version": "0.3.5",
      "prerelease": "nightly.2016.08.05",
      "build": "commit.3c93a22"
    },
    {
      "path": "soljson-v0.3.5-nightly.2016.08.05+commit.4542b7f.js",
      "version": "0.3.5",
      "prerelease": "nightly.2016.08.05",
      "build": "commit.4542b7f"
    },
    {
      "path": "soljson-v0.3.5-nightly.2016.08.05+commit.ff60ce9.js",
      "version": "0.3.5",
      "prerelease": "nightly.2016.08.05",
      "build": "commit.ff60ce9"
    },
    {
      "path": "soljson-v0.3.5-nightly.2016.08.06+commit.e3c1bf7.js",
      "version": "0.3.5",
      "prerelease": "nightly.2016.08.06",
      "build": "commit.e3c1bf7"
    },
    {
      "path": "soljson-v0.3.5-nightly.2016.08.07+commit.f7af7de.js",
      "version": "0.3.5",
      "prerelease": "nightly.2016.08.07",
      "build": "commit.f7af7de"
    },
    {
      "path": "soljson-v0.3.5-nightly.2016.08.08+commit.2fcc6ec.js",
      "version": "0.3.5",
      "prerelease": "nightly.2016.08.08",
      "build": "commit.2fcc6ec"
    },
    {
      "path": "soljson-v0.3.5-nightly.2016.08.08+commit.539afbe.js",
      "version": "0.3.5",
      "prerelease": "nightly.2016.08.08",
      "build": "commit.539afbe"
    },
    {
      "path": "soljson-v0.3.5-nightly.2016.08.08+commit.b13e581.js",
      "version": "0.3.5",
      "prerelease": "nightly.2016.08.08",
      "build": "commit.b13e581"
    },
    {
      "path": "soljson-v0.3.5-nightly.2016.08.08+commit.c3ed550.js",
      "version": "0.3.5",
      "prerelease": "nightly.2016.08.08",
      "build": "commit.c3ed550"
    },
    {
      "path": "soljson-v0.3.5-nightly.2016.08.10+commit.cacc3b6.js",
      "version": "0.3.5",
      "prerelease": "nightly.2016.08.10",
      "build": "commit.cacc3b6"
    },
    {
      "path": "soljson-v0.3.5-nightly.2016.08.10+commit.e6a031d.js",
      "version": "0.3.5",
      "prerelease": "nightly.2016.08.10",
      "build": "commit.e6a031d"
    },
    {
      "path": "soljson-v0.3.5-nightly.2016.08.10+commit.fc60839.js",
      "version": "0.3.5",
      "prerelease": "nightly.2016.08.10",
      "build": "commit.fc60839"
    },
    {
      "path": "soljson-v0.3.6+commit.3fc68da.js",
      "version": "0.3.6",
      "build": "commit.3fc68da"
    },
    {
      "path": "soljson-v0.3.6-nightly.2016.08.10+commit.55858de.js",
      "version": "0.3.6",
      "prerelease": "nightly.2016.08.10",
      "build": "commit.55858de"
    },
    {
      "path": "soljson-v0.3.6-nightly.2016.08.10+commit.5a37403.js",
      "version": "0.3.6",
      "prerelease": "nightly.2016.08.10",
      "build": "commit.5a37403"
    },
    {
      "path": "soljson-v0.3.6-nightly.2016.08.10+commit.b7c26f4.js",
      "version": "0.3.6",
      "prerelease": "nightly.2016.08.10",
      "build": "commit.b7c26f4"
    },
    {
      "path": "soljson-v0.3.6-nightly.2016.08.10+commit.e2a46b6.js",
      "version": "0.3.6",
      "prerelease": "nightly.2016.08.10",
      "build": "commit.e2a46b6"
    },
    {
      "path": "soljson-v0.3.6-nightly.2016.08.11+commit.7c15fa6.js",
      "version": "0.3.6",
      "prerelease": "nightly.2016.08.11",
      "build": "commit.7c15fa6"
    },
    {
      "path": "soljson-v0.3.6-nightly.2016.08.12+commit.9e03bda.js",
      "version": "0.3.6",
      "prerelease": "nightly.2016.08.12",
      "build": "commit.9e03bda"
    },
    {
      "path": "soljson-v0.3.6-nightly.2016.08.15+commit.868a167.js",
      "version": "0.3.6",
      "prerelease": "nightly.2016.08.15",
      "build": "commit.868a167"
    },
    {
      "path": "soljson-v0.3.6-nightly.2016.08.16+commit.970260b.js",
      "version": "0.3.6",
      "prerelease": "nightly.2016.08.16",
      "build": "commit.970260b"
    },
    {
      "path": "soljson-v0.3.6-nightly.2016.08.17+commit.c499470.js",
      "version": "0.3.6",
      "prerelease": "nightly.2016.08.17",
      "build": "commit.c499470"
    },
    {
      "path": "soljson-v0.3.6-nightly.2016.08.19+commit.32c93cf.js",
      "version": "0.3.6",
      "prerelease": "nightly.2016.08.19",
      "build": "commit.32c93cf"
    },
    {
      "path": "soljson-v0.3.6-nightly.2016.08.20+commit.0d736fd.js",
      "version": "0.3.6",
      "prerelease": "nightly.2016.08.20",
      "build": "commit.0d736fd"
    },
    {
      "path": "soljson-v0.3.6-nightly.2016.08.22+commit.7183658.js",
      "version": "0.3.6",
      "prerelease": "nightly.2016.08.22",
      "build": "commit.7183658"
    },
    {
      "path": "soljson-v0.3.6-nightly.2016.08.23+commit.de535a7.js",
      "version": "0.3.6",
      "prerelease": "nightly.2016.08.23",
      "build": "commit.de535a7"
    },
    {
      "path": "soljson-v0.3.6-nightly.2016.08.24+commit.e20afc7.js",
      "version": "0.3.6",
      "prerelease": "nightly.2016.08.24",
      "build": "commit.e20afc7"
    },
    {
      "path": "soljson-v0.3.6-nightly.2016.08.26+commit.3eeefb5.js",
      "version": "0.3.6",
      "prerelease": "nightly.2016.08.26",
      "build": "commit.3eeefb5"
    },
    {
      "path": "soljson-v0.3.6-nightly.2016.08.27+commit.91d4fa4.js",
      "version": "0.3.6",
      "prerelease": "nightly.2016.08.27",
      "build": "commit.91d4fa4"
    },
    {
      "path": "soljson-v0.3.6-nightly.2016.08.29+commit.b8060c5.js",
      "version": "0.3.6",
      "prerelease": "nightly.2016.08.29",
      "build": "commit.b8060c5"
    },
    {
      "path": "soljson-v0.3.6-nightly.2016.08.30+commit.cf974fd.js",
      "version": "0.3.6",
      "prerelease": "nightly.2016.08.30",
      "build": "commit.cf974fd"
    },
    {
      "path": "soljson-v0.3.6-nightly.2016.08.31+commit.3ccd198.js",
      "version": "0.3.6",
      "prerelease": "nightly.2016.08.31",
      "build": "commit.3ccd198"
    },
    {
      "path": "soljson-v0.3.6-nightly.2016.09.01+commit.b5d941d.js",
      "version": "0.3.6",
      "prerelease": "nightly.2016.09.01",
      "build": "commit.b5d941d"
    },
    {
      "path": "soljson-v0.3.6-nightly.2016.09.02+commit.341c943.js",
      "version": "0.3.6",
      "prerelease": "nightly.2016.09.02",
      "build": "commit.341c943"
    },
    {
      "path": "soljson-v0.3.6-nightly.2016.09.05+commit.873d8bb.js",
      "version": "0.3.6",
      "prerelease": "nightly.2016.09.05",
      "build": "commit.873d8bb"
    },
    {
      "path": "soljson-v0.3.6-nightly.2016.09.06+commit.114502f.js",
      "version": "0.3.6",
      "prerelease": "nightly.2016.09.06",
      "build": "commit.114502f"
    },
    {
      "path": "soljson-v0.3.6-nightly.2016.09.07+commit.24524d6.js",
      "version": "0.3.6",
      "prerelease": "nightly.2016.09.07",
      "build": "commit.24524d6"
    },
    {
      "path": "soljson-v0.3.6-nightly.2016.09.08+commit.f5a513a.js",
      "version": "0.3.6",
      "prerelease": "nightly.2016.09.08",
      "build": "commit.f5a513a"
    },
    {
      "path": "soljson-v0.4.0+commit.acd334c9.js",
      "version": "0.4.0",
<<<<<<< HEAD
      "build": "commit.acd334c9"
    }
  ],
  "releases": {
    "0.4.0": "soljson-v0.4.0+commit.acd334c9.js",
    "0.3.6": "soljson-v0.3.6+commit.3fc68da.js",
    "0.3.5": "soljson-v0.3.5+commit.5f97274.js",
    "0.3.4": "soljson-v0.3.4+commit.7dab890.js",
    "0.3.3": "soljson-v0.3.3+commit.4dc1cb1.js",
    "0.3.2": "soljson-v0.3.2+commit.81ae2a7.js",
    "0.3.1": "soljson-v0.3.1+commit.c492d9b.js",
    "0.3.0": "soljson-v0.3.0+commit.11d6736.js",
    "0.2.2": "soljson-v0.2.2+commit.ef92f56.js",
    "0.2.1": "soljson-v0.2.1+commit.91a6b35.js",
    "0.2.0": "soljson-v0.2.0+commit.4dc2445.js",
    "0.1.7": "soljson-v0.1.7+commit.b4e666c.js",
    "0.1.6": "soljson-v0.1.6+commit.d41f8b7.js",
    "0.1.5": "soljson-v0.1.5+commit.23865e3.js",
    "0.1.4": "soljson-v0.1.4+commit.5f6c3cd.js",
    "0.1.3": "soljson-v0.1.3+commit.028f561.js",
    "0.1.2": "soljson-v0.1.2+commit.d0d36e3.js",
    "0.1.1": "soljson-v0.1.1+commit.6ff4cd6.js"
=======
      "prerelease": "2016-09-08-acd334c"
    },
    {
      "path": "soljson-v0.4.1-2016-09-08-8a057e3.js",
      "version": "0.4.1",
      "prerelease": "2016-09-08-8a057e3"
    },
    {
      "path": "soljson-v0.4.1-2016-09-09-fb86d90.js",
      "version": "0.4.1",
      "prerelease": "2016-09-09-fb86d90"
    },
    {
      "path": "soljson-v0.4.1-nightly.2016.09.09+commit.79867f4.js",
      "version": "0.4.1",
      "prerelease": "nightly.2016.09.09+commit.79867f4"
    }
  ],
  "releases": {
    "0.4.1": "soljson-v0.4.1-2016-09-08-8a057e3.js",
    "0.4.0": "soljson-v0.4.0-2016-09-08-acd334c.js",
    "0.3.6": "soljson-v0.3.6-2016-08-10-3fc68da.js",
    "0.3.5": "soljson-v0.3.5-2016-06-10-5f97274.js",
    "0.3.4": "soljson-v0.3.4-2016-05-31-7dab890.js",
    "0.3.3": "soljson-v0.3.3-2016-05-27-4dc1cb1.js",
    "0.3.2": "soljson-v0.3.2-2016-04-18-81ae2a7.js",
    "0.3.1": "soljson-v0.3.1-2016-03-31-c492d9b.js",
    "0.3.0": "soljson-v0.3.0-2016-03-11-11d6736.js",
    "0.2.2": "soljson-v0.2.2-2016-02-17-ef92f56.js",
    "0.2.1": "soljson-v0.2.1-2016-01-30-91a6b35.js",
    "0.2.0": "soljson-v0.2.0-2015-12-01-4dc2445.js",
    "0.1.7": "soljson-v0.1.7-2015-11-17-b4e666c.js",
    "0.1.6": "soljson-v0.1.6-2015-10-16-d41f8b7.js",
    "0.1.5": "soljson-v0.1.5-2015-10-07-23865e3.js",
    "0.1.4": "soljson-v0.1.4-2015-09-30-5f6c3cd.js",
    "0.1.3": "soljson-v0.1.3-2015-09-23-028f561.js",
    "0.1.2": "soljson-v0.1.2-2015-09-14-d0d36e3.js",
    "0.1.1": "soljson-v0.1.1-2015-08-04-6ff4cd6.js"
>>>>>>> 92b1dd1f
  }
}<|MERGE_RESOLUTION|>--- conflicted
+++ resolved
@@ -910,8 +910,13 @@
     {
       "path": "soljson-v0.4.0+commit.acd334c9.js",
       "version": "0.4.0",
-<<<<<<< HEAD
       "build": "commit.acd334c9"
+    },
+    {
+      "path": "soljson-v0.4.1-nightly.2016.09.09+commit.79867f4.js",
+      "version": "0.4.1",
+      "prerelease": "nightly.2016.09.09",
+      "build": "commit.79867f4"
     }
   ],
   "releases": {
@@ -933,45 +938,5 @@
     "0.1.3": "soljson-v0.1.3+commit.028f561.js",
     "0.1.2": "soljson-v0.1.2+commit.d0d36e3.js",
     "0.1.1": "soljson-v0.1.1+commit.6ff4cd6.js"
-=======
-      "prerelease": "2016-09-08-acd334c"
-    },
-    {
-      "path": "soljson-v0.4.1-2016-09-08-8a057e3.js",
-      "version": "0.4.1",
-      "prerelease": "2016-09-08-8a057e3"
-    },
-    {
-      "path": "soljson-v0.4.1-2016-09-09-fb86d90.js",
-      "version": "0.4.1",
-      "prerelease": "2016-09-09-fb86d90"
-    },
-    {
-      "path": "soljson-v0.4.1-nightly.2016.09.09+commit.79867f4.js",
-      "version": "0.4.1",
-      "prerelease": "nightly.2016.09.09+commit.79867f4"
-    }
-  ],
-  "releases": {
-    "0.4.1": "soljson-v0.4.1-2016-09-08-8a057e3.js",
-    "0.4.0": "soljson-v0.4.0-2016-09-08-acd334c.js",
-    "0.3.6": "soljson-v0.3.6-2016-08-10-3fc68da.js",
-    "0.3.5": "soljson-v0.3.5-2016-06-10-5f97274.js",
-    "0.3.4": "soljson-v0.3.4-2016-05-31-7dab890.js",
-    "0.3.3": "soljson-v0.3.3-2016-05-27-4dc1cb1.js",
-    "0.3.2": "soljson-v0.3.2-2016-04-18-81ae2a7.js",
-    "0.3.1": "soljson-v0.3.1-2016-03-31-c492d9b.js",
-    "0.3.0": "soljson-v0.3.0-2016-03-11-11d6736.js",
-    "0.2.2": "soljson-v0.2.2-2016-02-17-ef92f56.js",
-    "0.2.1": "soljson-v0.2.1-2016-01-30-91a6b35.js",
-    "0.2.0": "soljson-v0.2.0-2015-12-01-4dc2445.js",
-    "0.1.7": "soljson-v0.1.7-2015-11-17-b4e666c.js",
-    "0.1.6": "soljson-v0.1.6-2015-10-16-d41f8b7.js",
-    "0.1.5": "soljson-v0.1.5-2015-10-07-23865e3.js",
-    "0.1.4": "soljson-v0.1.4-2015-09-30-5f6c3cd.js",
-    "0.1.3": "soljson-v0.1.3-2015-09-23-028f561.js",
-    "0.1.2": "soljson-v0.1.2-2015-09-14-d0d36e3.js",
-    "0.1.1": "soljson-v0.1.1-2015-08-04-6ff4cd6.js"
->>>>>>> 92b1dd1f
   }
 }